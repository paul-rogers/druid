--- conflicted
+++ resolved
@@ -167,12 +167,6 @@
     public RelDataType inferReturnType(SqlOperatorBinding sqlOperatorBinding)
     {
       RelDataType type = sqlOperatorBinding.getOperandType(0);
-<<<<<<< HEAD
-      if (type instanceof RowSignatures.ComplexSqlType) {
-        throw DruidException.unsupportedError("Cannot use ARRAY_AGG on complex inputs %s", type);
-      }
-=======
->>>>>>> 8d03ace1
       return sqlOperatorBinding.getTypeFactory().createArrayType(
           type,
           -1
