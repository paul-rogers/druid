/*
 * Licensed to the Apache Software Foundation (ASF) under one
 * or more contributor license agreements.  See the NOTICE file
 * distributed with this work for additional information
 * regarding copyright ownership.  The ASF licenses this file
 * to you under the Apache License, Version 2.0 (the
 * "License"); you may not use this file except in compliance
 * with the License.  You may obtain a copy of the License at
 *
 *   http://www.apache.org/licenses/LICENSE-2.0
 *
 * Unless required by applicable law or agreed to in writing,
 * software distributed under the License is distributed on an
 * "AS IS" BASIS, WITHOUT WARRANTIES OR CONDITIONS OF ANY
 * KIND, either express or implied.  See the License for the
 * specific language governing permissions and limitations
 * under the License.
 */

package org.apache.druid.sql.calcite.planner;

import com.fasterxml.jackson.databind.ObjectMapper;
import com.google.common.base.Preconditions;
import org.apache.calcite.schema.SchemaPlus;
import org.apache.calcite.sql.SqlExplain;
import org.apache.calcite.sql.SqlKind;
import org.apache.calcite.sql.SqlNode;
import org.apache.calcite.sql.parser.SqlParseException;
import org.apache.calcite.tools.FrameworkConfig;
import org.apache.calcite.tools.ValidationException;
import org.apache.druid.java.util.common.StringUtils;
import org.apache.druid.query.QueryContext;
import org.apache.druid.server.security.Access;
import org.apache.druid.server.security.Resource;
import org.apache.druid.server.security.ResourceAction;
import org.apache.druid.sql.calcite.parser.DruidSqlInsert;
import org.apache.druid.sql.calcite.parser.DruidSqlReplace;
import org.apache.druid.sql.calcite.run.SqlEngine;
import org.joda.time.DateTimeZone;

import java.io.Closeable;
import java.util.HashSet;
import java.util.Map;
import java.util.Set;
import java.util.function.Function;

/**
 * Druid SQL planner. Wraps the underlying Calcite planner with Druid-specific
 * actions around resource validation and conversion of the Calcite logical
 * plan into a Druid native query.
 * <p>
 * The planner is designed to use once: it makes one trip through its
 * lifecycle defined as:
 * <p>
 * start --> validate [--> prepare] --> plan
 */
public class DruidPlanner implements Closeable
{
  public enum State
  {
    START, VALIDATED, PREPARED, PLANNED
  }

  public static class AuthResult
  {
    public final Access authorizationResult;

    /**
     * Resource actions used with authorizing a cancellation request. These actions
     * include only the data-level actions (e.g. the datasource.)
     */
    public final Set<ResourceAction> sqlResourceActions;

    /**
     * Full resource actions authorized as part of this request. Used when logging
     * resource actions. Includes query context keys, if query context authorization
     * is enabled.
     */
    public final Set<ResourceAction> allResourceActions;

    public AuthResult(
        final Access authorizationResult,
        final Set<ResourceAction> sqlResourceActions,
        final Set<ResourceAction> allResourceActions
    )
    {
      this.authorizationResult = authorizationResult;
      this.sqlResourceActions = sqlResourceActions;
      this.allResourceActions = allResourceActions;
    }
  }

  private final FrameworkConfig frameworkConfig;
  private final CalcitePlanner planner;
  private final PlannerContext plannerContext;
  private final SqlEngine engine;
  private final PlannerHook hook;
  private State state = State.START;
  private SqlStatementHandler handler;
  private boolean authorized;

  DruidPlanner(
      final FrameworkConfig frameworkConfig,
      final PlannerContext plannerContext,
      final SqlEngine engine,
      final PlannerHook hook
  )
  {
    this.frameworkConfig = frameworkConfig;
    this.planner = new CalcitePlanner(frameworkConfig);
    this.plannerContext = plannerContext;
    this.engine = engine;
    this.hook = hook == null ? NoOpPlannerHook.INSTANCE : hook;
  }

  /**
   * Validates a SQL query and populates {@link PlannerContext#getResourceActions()}.
   *
   * @return set of {@link Resource} corresponding to any Druid datasources
   * or views which are taking part in the query.
   */
  public void validate() throws SqlParseException, ValidationException
  {
    Preconditions.checkState(state == State.START);

    // Validate query context.
    engine.validateContext(plannerContext.queryContextMap());

    // Parse the query string.
    String sql = plannerContext.getSql();
<<<<<<< HEAD
    plannerContext.getPlannerHook().captureSql(sql);
=======
    hook.captureSql(sql);
>>>>>>> b76ff16d
    SqlNode root = planner.parse(sql);
    handler = createHandler(root);

    try {
      handler.validate();
      plannerContext.setResourceActions(handler.resourceActions());
    }
    catch (RuntimeException e) {
      throw new ValidationException(e);
    }

    state = State.VALIDATED;
  }

  private SqlStatementHandler createHandler(final SqlNode node) throws ValidationException
  {
    SqlNode query = node;
    SqlExplain explain = null;
    if (query.getKind() == SqlKind.EXPLAIN) {
      explain = (SqlExplain) query;
      query = explain.getExplicandum();
    }

    SqlStatementHandler.HandlerContext handlerContext = new HandlerContextImpl();
    if (query.getKind() == SqlKind.INSERT) {
      if (query instanceof DruidSqlInsert) {
        return new IngestHandler.InsertHandler(handlerContext, (DruidSqlInsert) query, explain);
      } else if (query instanceof DruidSqlReplace) {
        return new IngestHandler.ReplaceHandler(handlerContext, (DruidSqlReplace) query, explain);
      }
    }

    if (query.isA(SqlKind.QUERY)) {
      return new QueryHandler.SelectHandler(handlerContext, query, explain);
    }
    throw new ValidationException(StringUtils.format("Cannot execute [%s].", node.getKind()));
  }

  /**
   * Prepare a SQL query for execution, including some initial parsing and
   * validation and any dynamic parameter type resolution, to support prepared
   * statements via JDBC.
   *
   * Prepare reuses the validation done in {@link #validate()} which must be
   * called first.
   *
   * A query can be prepared on a data source without having permissions on
   * that data source. This odd state of affairs is necessary because
   * {@link org.apache.druid.sql.calcite.view.DruidViewMacro} prepares
   * a view while having no information about the user of that view.
   */
  public PrepareResult prepare()
  {
    Preconditions.checkState(state == State.VALIDATED);
    handler.prepare();
    state = State.PREPARED;
    return prepareResult();
  }

  /**
   * Authorizes the statement. Done within the planner to enforce the authorization
   * step within the planner's state machine.
   *
   * @param authorizer a function from resource actions to a {@link Access} result.
   * @param extraActions set of additional resource actions beyond those inferred
   *        from the query itself. Specifically, the set of context keys to
   *        authorize.
   *
   * @return the return value from the authorizer
   */
  public AuthResult authorize(
      final Function<Set<ResourceAction>, Access> authorizer,
      final Set<ResourceAction> extraActions
  )
  {
    Preconditions.checkState(state == State.VALIDATED);
    Set<ResourceAction> sqlResourceActions = plannerContext.getResourceActions();
    Set<ResourceAction> allResourceActions = new HashSet<>(sqlResourceActions);
    allResourceActions.addAll(extraActions);
    Access access = authorizer.apply(allResourceActions);
    plannerContext.setAuthorizationResult(access);

    // Authorization is done as a flag, not a state, alas.
    // Views prepare without authorization, Avatica does authorize, then prepare,
    // so the only constraint is that authorization be done before planning.
    authorized = true;
    return new AuthResult(access, sqlResourceActions, allResourceActions);
  }

  /**
   * Plan an SQL query for execution, returning a {@link PlannerResult} which can be used to actually execute the query.
   * <p>
   * Ideally, the query can be planned into a native Druid query, but will
   * fall-back to bindable convention if this is not possible.
   * <p>
   * Planning reuses the validation done in {@code validate()} which must be called first.
   */
  public PlannerResult plan() throws ValidationException
  {
    Preconditions.checkState(state == State.VALIDATED || state == State.PREPARED);
    Preconditions.checkState(authorized);
    state = State.PLANNED;
    return handler.plan();
  }

  public PlannerContext getPlannerContext()
  {
    return plannerContext;
  }

  public PrepareResult prepareResult()
  {
    return handler.prepareResult();
  }

  @Override
  public void close()
  {
    planner.close();
  }

  protected class HandlerContextImpl implements SqlStatementHandler.HandlerContext
  {
    @Override
    public PlannerContext plannerContext()
    {
      return plannerContext;
    }

    @Override
    public SqlEngine engine()
    {
      return engine;
    }

    @Override
    public CalcitePlanner planner()
    {
      return planner;
    }

    @Override
    public QueryContext queryContext()
    {
      return plannerContext.queryContext();
    }

    @Override
    public Map<String, Object> queryContextMap()
    {
      return plannerContext.queryContextMap();
    }

    @Override
    public SchemaPlus defaultSchema()
    {
      return frameworkConfig.getDefaultSchema();
    }

    @Override
    public ObjectMapper jsonMapper()
    {
      return plannerContext.getJsonMapper();
    }

    @Override
    public DateTimeZone timeZone()
    {
      return plannerContext.getTimeZone();
    }

    @Override
<<<<<<< HEAD
    public CatalogResolver catalog()
    {
      return plannerContext.getCatalogResolver();
    }

    @Override
    public PlannerHook hook()
    {
      return plannerContext.getPlannerHook();
=======
    public PlannerHook hook()
    {
      return hook;
>>>>>>> b76ff16d
    }
  }
}<|MERGE_RESOLUTION|>--- conflicted
+++ resolved
@@ -128,11 +128,7 @@
 
     // Parse the query string.
     String sql = plannerContext.getSql();
-<<<<<<< HEAD
-    plannerContext.getPlannerHook().captureSql(sql);
-=======
     hook.captureSql(sql);
->>>>>>> b76ff16d
     SqlNode root = planner.parse(sql);
     handler = createHandler(root);
 
@@ -305,7 +301,6 @@
     }
 
     @Override
-<<<<<<< HEAD
     public CatalogResolver catalog()
     {
       return plannerContext.getCatalogResolver();
@@ -314,12 +309,7 @@
     @Override
     public PlannerHook hook()
     {
-      return plannerContext.getPlannerHook();
-=======
-    public PlannerHook hook()
-    {
       return hook;
->>>>>>> b76ff16d
     }
   }
 }