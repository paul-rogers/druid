--- conflicted
+++ resolved
@@ -492,11 +492,7 @@
       binder.bind(DataSegment.PruneSpecsHolder.class).toInstance(DataSegment.PruneSpecsHolder.DEFAULT);
     }
 
-<<<<<<< HEAD
-    @Provides
-=======
     @Provides @Singleton
->>>>>>> b76ff16d
     public QueryRunnerFactoryConglomerate conglomerate()
     {
       return componentSupplier.createCongolmerate(builder, resourceCloser);
