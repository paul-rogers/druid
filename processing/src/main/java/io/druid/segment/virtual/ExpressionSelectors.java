--- conflicted
+++ resolved
@@ -64,7 +64,7 @@
       @Override
       public boolean isNull()
       {
-        return baseSelector.get().isNull() && nullValue == null;
+        return baseSelector.getObject().isNull() && nullValue == null;
       }
 
       @Override
@@ -95,7 +95,7 @@
       @Override
       public boolean isNull()
       {
-        return baseSelector.get().isNull() && nullValue == null;
+        return baseSelector.getObject().isNull() && nullValue == null;
       }
 
       @Override
@@ -126,7 +126,7 @@
       @Override
       public boolean isNull()
       {
-        final ExprEval exprEval = baseSelector.get();
+        final ExprEval exprEval = baseSelector.getObject();
         return exprEval.isNull() && nullValue == null;
       }
 
@@ -153,11 +153,7 @@
         @Override
         protected String getValue()
         {
-<<<<<<< HEAD
-          return NullHandlingHelper.defaultToNull(baseSelector.get().asString());
-=======
-          return Strings.emptyToNull(baseSelector.getObject().asString());
->>>>>>> 3f1009aa
+          return NullHandlingHelper.defaultToNull(baseSelector.getObject().asString());
         }
 
         @Override
@@ -173,11 +169,7 @@
         @Override
         protected String getValue()
         {
-<<<<<<< HEAD
-          return extractionFn.apply(NullHandlingHelper.defaultToNull(baseSelector.get().asString()));
-=======
-          return extractionFn.apply(Strings.emptyToNull(baseSelector.getObject().asString()));
->>>>>>> 3f1009aa
+          return extractionFn.apply(NullHandlingHelper.defaultToNull(baseSelector.getObject().asString()));
         }
 
         @Override
