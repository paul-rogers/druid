---
id: reference
title: SQL-based ingestion reference
sidebar_label: Reference
---

<!--
  ~ Licensed to the Apache Software Foundation (ASF) under one
  ~ or more contributor license agreements.  See the NOTICE file
  ~ distributed with this work for additional information
  ~ regarding copyright ownership.  The ASF licenses this file
  ~ to you under the Apache License, Version 2.0 (the
  ~ "License"); you may not use this file except in compliance
  ~ with the License.  You may obtain a copy of the License at
  ~
  ~   http://www.apache.org/licenses/LICENSE-2.0
  ~
  ~ Unless required by applicable law or agreed to in writing,
  ~ software distributed under the License is distributed on an
  ~ "AS IS" BASIS, WITHOUT WARRANTIES OR CONDITIONS OF ANY
  ~ KIND, either express or implied.  See the License for the
  ~ specific language governing permissions and limitations
  ~ under the License.
  -->

> This page describes SQL-based batch ingestion using the [`druid-multi-stage-query`](../multi-stage-query/index.md)
> extension, new in Druid 24.0. Refer to the [ingestion methods](../ingestion/index.md#batch) table to determine which
> ingestion method is right for you.

## SQL reference

This topic is a reference guide for the multi-stage query architecture in Apache Druid. For examples of real-world
usage, refer to the [Examples](examples.md) page.

<<<<<<< HEAD
### `EXTERN` Function
=======
### `EXTERN`
>>>>>>> 7002ecd3

Use the `EXTERN` function to read external data.

Function format:

```sql
SELECT
 <column>
FROM TABLE(
  EXTERN(
    '<Druid input source>',
    '<Druid input format>',
    '<row signature>'
  )
)
```

`EXTERN` consists of the following parts:

1. Any [Druid input source](../ingestion/native-batch-input-source.md) as a JSON-encoded string.
2. Any [Druid input format](../ingestion/data-formats.md) as a JSON-encoded string.
3. A row signature, as a JSON-encoded array of column descriptors. Each column descriptor must have a `name` and a `type`. The type can be `string`, `long`, `double`, or `float`. This row signature is used to map the external data into the SQL layer.

For more information, see [Read external data with EXTERN](concepts.md#extern).

<<<<<<< HEAD
### `HTTP`, `INLINE`, `LOCALFILES` and `S3` Functions
=======
### `HTTP`, `INLINE` and `LOCALFILES`
>>>>>>> 7002ecd3

While `EXTERN` allows you to specify an external table using JSON, other table functions allow you
describe the external table using SQL syntax. Each function works for one specific kind of input
source. You provide properties using SQL named arguments. The row signature is given using the
<<<<<<< HEAD
Druid SQL `EXTEND` keyword using SQL syntax and types.

The set of table functions and formats is preliminary in this release.

Function format:

=======
Druid SQL `EXTEND` keyword using SQL syntax and types. Function format:

>>>>>>> 7002ecd3
```sql
SELECT
 <column>
FROM TABLE(
  http(
    userName => 'bob',
    password => 'secret',
<<<<<<< HEAD
    uris => ARRAY['http:example.com/foo.csv', 'http:example.com/bar.csv'],
=======
    uris => 'http:foo.com/bar.csv',
>>>>>>> 7002ecd3
    format => 'csv'
    )
  ) EXTEND (x VARCHAR, y VARCHAR, z BIGINT)
```

<<<<<<< HEAD
For each function, you provide:

* The function name indicates the kind of input source: `http`, `inline` or `localfiles`.
* The function arguments correspond to a subset of the JSON fields for that input source.
* A `format` argument to indicate the desired input format.
* Additional arguments required for the selected format type.

=======
>>>>>>> 7002ecd3
Note that the `EXTEND` keyword is optional. The following is equally valid (and perhaps
more convenient):

```sql
SELECT
 <column>
FROM TABLE(
  http(
    userName => 'bob',
    password => 'secret',
<<<<<<< HEAD
    uris => ARRAY['http:example.com/foo.csv', 'http:example.com/bar.csv'],
    format => 'csv'
    )
  ) (x VARCHAR, y VARCHAR, z BIGINT)
```

#### Function Arguments

These table functions are intended for use with the SQL by-name argument syntax
as shown above. Because the functions include all parameters for all formats,
using positional calls is both cumbersome and error-prone.

Function argument names are generally the same as the JSON field names, except
as noted below. Each argument has a SQL type which matches the JSON type. For
arguments that take a string list in JSON, use the SQL `ARRAY[...]` syntax in
SQL as shown in the above example.

Array parameters are good candidates for use in parameterized queries. That is:

```sql
SELECT
 <column>
FROM TABLE(
  http(
    userName => 'bob',
    password => 'secret',
    uris => ?,
=======
    uris => 'http:foo.com/bar.csv',
>>>>>>> 7002ecd3
    format => 'csv'
    )
  ) (x VARCHAR, y VARCHAR, z BIGINT)
```

<<<<<<< HEAD
Provide the list of URIs (in this case) as a query parameter in each ingest. Doing
so is simpler than writing a script to insert the array into the SQL text.

#### `HTTP` Function

The `HTTP` table function represents the
[HTTP input source](../ingestion/native-batch-input-sources.md#http-input-source)
to read from an HTTP server. The function accepts the following arguments:

* `userName` (`VARCHAR`) -  Same as JSON `httpAuthenticationUsername`.
* `password`  (`VARCHAR`) - Same as`httpAuthenticationPassword` when used with the default option.
* `passwordEnvVar` (`VARCHAR`) - Same as the HTTP `httpAuthenticationPassword` when used with
  the `"type": "environment"` option.
* `uris` (`ARRAY` of `VARCHAR`)

#### `INLINE` Function

The `INLINE` table function represents the
[Inline input source](../ingestion/native-batch-input-sources.md#inline-input-source)
which provides data directly in the table function. Parameter:

* `data` (`ARRAY` of `VARCHAR`) - Data lines, without a trailing newline, as an array.

Example:

```sql
FROM TABLE(
  inline(
    data => ARRAY[
    	"a,b",
    	"c,d"],
    format => 'csv'
    )
  ) (x VARCHAR, y VARCHAR)
```


#### `LOCALFILES` Function

The `LOCALFILES` table function represents the
[Local input source](../ingestion/native-batch-input-sources.md#local-input-source) which reads
files from the file system of the node running Druid. This is most useful for single-node
installations. The function accepts the following parameters:

* `baseDir`
* `filter`
* `files`

When the local files input source is used directly in an `extern` function, or ingestion spec, you
can provide either `baseDir` and `filter` or `files` but not both. This function, however, allows
you to provide any of the following combinations:

* `baseDir` - Matches all files in the given directory. (Assumes the filter is `*`.)
* `baseDir` and `filter` - Match files in the given directory using the filter.
* `baseDir` and `files` - A set of files relative to `baseDir`.
* `files` - The files should be absolute paths, else they will be computed relative to Druid's
  working directory (usually the Druid install directory.)

Examples:

```sql
  -- All files in /tmp, which must be CSV files
  localfiles(baseDir => '/tmp',
             format => 'csv')

  -- CSV files in /tmp
  localfiles(baseDir => '/tmp',
             filter => '*.csv',
             format => 'csv')

  -- /tmp/a.csv and /tmp/b.csv
  localfiles(baseDir => '/tmp',
             files => ARRAY['a.csv', 'b.csv'],
             format => 'csv')

  -- /tmp/a.csv and /tmp/b.csv
  localfiles(files => ARRAY['/tmp/a.csv', '/tmp/b.csv'],
             format => 'csv')
```

#### `S3` Function

The `S3` table function represents the
[S3 input source](../ingestion/native-batch-input-sources.md#s3-input-source) which reads
files from an S3 bucket. The function accepts the following parameters to specify the
objects to read:

* `uris` (`ARRAY` of `VARCHAR`)
* `prefix` (`VARCHAR`) - Corresponds to the JSON `prefixes` property, but allows a single
  prefix.
* `bucket` (`VARCHAR`) - Corresponds to the `bucket` field of the `objects` JSON field. SQL
  does not have syntax for an array of objects. Instead, this function taks a single bucket,
  and one or more objects within that bucket.
* `paths` (`ARRAY` of `VARCHAR`) - Corresponds to the `path` fields of the `object` JSON field.
  All paths are within the single `bucket` parameter.

The S3 input source accepts one of the following patterns:

* `uris` - A list of fully-qualified object URIs.
* `prefixes` - A list of fully-qualified "folder" prefixes.
* `bucket` and `paths` - A list of objects relative to the given bucket path.

The `S3` function also accepts the following security properties:

* `accessKeyId` (`VARCHAR`)
* `secretAccessKey` (`VARCHAR`)
* `assumeRoleArn` (`VARCHAR`)

The `S3` table function does not support either the `clientConfig` or `proxyConfig`
JSON properties.

If you need the full power of the S3 input source, then consider the use of the `extern`
function, which accepts the full S3 input source serializd as JSON. Alternatively,
create a catalog external table that has the full set of properties, leaving just the
`uris` or `paths` to be provided at query time.

Examples, each of which correspond to an example on the
[S3 input source](../ingestion/native-batch-input-sources.md#s3-input-source) page.
The examples omit the format and schema; however you must remember to provide those
in an actual query.

```sql
  TABLE(S3(uris => ARRAY['s3://foo/bar/file.json', 's3://bar/foo/file2.json']))
```

```sql
  TABLE(S3(prefixes => ARRAY['s3://foo/bar/', 's3://bar/foo/']))
```

```sql
  -- Not an exact match for the JSON example: the S3 function allows
  -- only one bucket.
  TABLE(S3(bucket => 's3://foo`,
           paths => ARRAY['bar/file1.json', 'foo/file2.json']))
```

```sql
  TABLE(S3(uris => ARRAY['s3://foo/bar/file.json', 's3://bar/foo/file2.json'],
           accessKeyId => 'KLJ78979SDFdS2',
           secretAccessKey => 'KLS89s98sKJHKJKJH8721lljkd'))
```

```sql
  TABLE(S3(uris => ARRAY['s3://foo/bar/file.json', 's3://bar/foo/file2.json'],
           accessKeyId => 'KLJ78979SDFdS2',
           secretAccessKey => 'KLS89s98sKJHKJKJH8721lljkd',
           assumeRoleArn => 'arn:aws:iam::2981002874992:role/role-s3'))
```

In practice, you will likely ingest from the same bucket and security setup in
each query; only the specific objects will change. Consider using a query parameter
to pass the object names:

```sql
INSERT INTO ...
SELECT ...
FROM TABLE(S3(bucket => 's3://foo`,
              paths => ?,
              accessKeyId => ?,
              secretAccessKey => ?,
              format => JSON))
     (a VARCHAR, b BIGINT, ...)
```

This same technique can be used with the `uris` or `prefixes` parameters instead.

#### Input Format

Each of the table functions above requires that you specify a format using the `format`
parameter which accepts a value the same as the format names used for `EXTERN` and described
for [each input source](../ingestion/native-batch-input-sources.md).

#### CSV Format

The `csv` format selects the [CSV input format](../ingestion/data-formats.md#csv).
Parameters:

* `listDelimiter` (`VARCHAR`)
* `skipHeaderRows` (`BOOLEAN`)

#### Delimited Text Format

The `tsv` format selects the [TSV (Delimited) input format](../ingestion/data-formats.md#tsv-delimited).
Parameters:

* `delimiter` (`VARCHAR`)
* `listDelimiter` (`VARCHAR`)
* `skipHeaderRows` (`BOOLEAN`)

#### JSON Format

The `json` format selects the
[JSON input format](../ingestion/data-formats.html#json).
The JSON format accepts no additional parameters.
=======

The set of table functions and formats is preliminary in this release.

#### `HTTP`

The `HTTP` table function represents the `HttpInputSource` class in Druid which allows you to
read from an HTTP server. The function accepts the following arguments:

| Name | Description | JSON equivalent | Required |
| ---- | ----------- | --------------- | -------- |
| `userName` | Basic authentication user name | `httpAuthenticationUsername` | No |
| `password` | Basic authentication password | `httpAuthenticationPassword` | No |
| `passwordEnvVar` | Environment variable that contains the basic authentication password| `httpAuthenticationPassword` | No |
| `uris` | Comma-separated list of URIs to read. | `uris` | Yes |

#### `INLINE`

The `INLINE` table function represents the `InlineInputSource` class in Druid which provides
data directly in the table function. The function accepts the following arguments:

| Name | Description | JSON equivalent | Required |
| ---- | ----------- | --------------- | -------- |
| `data` | Text lines of inline data. Separate lines with a newline. | `data` | Yes |

#### `LOCALFILES`

The `LOCALFILES` table function represents the `LocalInputSource` class in Druid which reads
files from the file system of the node running Druid. This is most useful for single-node
installations. The function accepts the following arguments:

| Name | Description | JSON equivalent | Required |
| ---- | ----------- | --------------- | -------- |
| `baseDir` | Directory to read from. | `baseDir` | No |
| `filter` | Filter pattern to read. Example: `*.csv`. | `filter` | No |
| `files` | Comma-separated list of files to read. | `files` | No |

You must either provide the `baseDir` or the list of `files`. You can provide both, in which case
the files are assumed relative to the `baseDir`. If you provide a `filter`, you must provide the
`baseDir`.

Note that, due to [Issue #13359](https://github.com/apache/druid/issues/13359), the functionality
described above is broken. Until that issue is resolved, you must provide one or more absolute
file paths in the `files` property and the other two properties are unavailable.

#### Table Function Format

Each of the table functions above requires that you specify a format.

| Name | Description | JSON equivalent | Required |
| ---- | ----------- | --------------- | -------- |
| `format` | The input format, using the same names as for `EXTERN`. | `inputFormat.type` | Yes |

#### CSV Format

Use the `csv` format to read from CSV. This choice selects the Druid `CsvInputFormat` class.

| Name | Description | JSON equivalent | Required |
| ---- | ----------- | --------------- | -------- |
| `listDelimiter` | The delimiter to use for fields that represent a list of strings. | `listDelimiter` | No |
| `skipRows` | The number of rows to skip at the start of the file. Default is 0. | `skipHeaderRows` | No |

MSQ does not have the ability to infer schema from a CSV, file, so the `findColumnsFromHeader` property
is unavailable. Instead, Columns are given using the `EXTEND` syntax described above.

#### Delimited Text Format

Use the `tsv` format to read from an arbitrary delimited (CSV-like) file such as tab-delimited,
pipe-delimited, etc. This choice selects the Druid `DelimitedInputFormat` class.

| Name | Description | JSON equivalent | Required |
| ---- | ----------- | --------------- | -------- |
| `delimiter` | The delimiter which separates fields. | `delimiter` | Yes |
| `listDelimiter` | The delimiter to use for fields that represent a list of strings. | `listDelimiter` | No |
| `skipRows` | The number of rows to skip at the start of the file. Default is 0. | `skipHeaderRows` | No |

As noted above, MSQ cannot infer schema using headers. Use `EXTEND` instead.

#### JSON Format

Use the `json` format to read from a JSON input source. This choice selects the Druid `JsonInputFormat` class.

| Name | Description | JSON equivalent | Required |
| ---- | ----------- | --------------- | -------- |
| `keepNulls` | Whether to keep null values. Defaults to `false`. | `keepNullColumns` | No |

>>>>>>> 7002ecd3

### `INSERT`

Use the `INSERT` statement to insert data.

Unlike standard SQL, `INSERT` loads data into the target table according to column name, not positionally. If necessary,
use `AS` in your `SELECT` column list to assign the correct names. Do not rely on their positions within the SELECT
clause.

Statement format:

```sql
INSERT INTO <table name>
< SELECT query >
PARTITIONED BY <time frame>
[ CLUSTERED BY <column list> ]
```

INSERT consists of the following parts:

1. Optional [context parameters](./reference.md#context-parameters).
2. An `INSERT INTO <dataSource>` clause at the start of your query, such as `INSERT INTO your-table`.
3. A clause for the data you want to insert, such as `SELECT ... FROM ...`. You can use [EXTERN](#extern) to reference external tables using `FROM TABLE(EXTERN(...))`.
4. A [PARTITIONED BY](#partitioned-by) clause, such as `PARTITIONED BY DAY`.
5. An optional [CLUSTERED BY](#clustered-by) clause.

For more information, see [Load data with INSERT](concepts.md#insert).

### `REPLACE`

You can use the `REPLACE` function to replace all or some of the data.

Unlike standard SQL, `REPLACE` loads data into the target table according to column name, not positionally. If necessary,
use `AS` in your `SELECT` column list to assign the correct names. Do not rely on their positions within the SELECT
clause.

#### `REPLACE` all data

Function format to replace all data:

```sql
REPLACE INTO <target table>
OVERWRITE ALL
< SELECT query >
PARTITIONED BY <time granularity>
[ CLUSTERED BY <column list> ]
```

#### `REPLACE` specific time ranges

Function format to replace specific time ranges:

```sql
REPLACE INTO <target table>
OVERWRITE WHERE __time >= TIMESTAMP '<lower bound>' AND __time < TIMESTAMP '<upper bound>'
< SELECT query >
PARTITIONED BY <time granularity>
[ CLUSTERED BY <column list> ]
```

`REPLACE` consists of the following parts:

1. Optional [context parameters](./reference.md#context-parameters).
2. A `REPLACE INTO <dataSource>` clause at the start of your query, such as `REPLACE INTO "your-table".`
3. An OVERWRITE clause after the datasource, either OVERWRITE ALL or OVERWRITE WHERE:
    - OVERWRITE ALL replaces the entire existing datasource with the results of the query.
    - OVERWRITE WHERE drops the time segments that match the condition you set. Conditions are based on the `__time`
        column and use the format `__time [< > = <= >=] TIMESTAMP`. Use them with AND, OR, and NOT between them, inclusive
        of the timestamps specified. No other expressions or functions are valid in OVERWRITE.
4. A clause for the actual data you want to use for the replacement.
5. A [PARTITIONED BY](#partitioned-by) clause, such as `PARTITIONED BY DAY`.
6. An optional [CLUSTERED BY](#clustered-by) clause.

For more information, see [Overwrite data with REPLACE](concepts.md#replace).

### `PARTITIONED BY`

The `PARTITIONED BY <time granularity>` clause is required for [INSERT](#insert) and [REPLACE](#replace). See
[Partitioning](concepts.md#partitioning) for details.

The following granularity arguments are accepted:

- Time unit: `HOUR`, `DAY`, `MONTH`, or `YEAR`. Equivalent to `FLOOR(__time TO TimeUnit)`.
- `TIME_FLOOR(__time, 'granularity_string')`, where granularity_string is one of the ISO 8601 periods listed below. The
  first argument must be `__time`.
- `FLOOR(__time TO TimeUnit)`, where `TimeUnit` is any unit supported by the [FLOOR function](../querying/sql-scalar.md#date-and-time-functions). The first argument must be `__time`.
- `ALL` or `ALL TIME`, which effectively disables time partitioning by placing all data in a single time chunk. To use
  LIMIT or OFFSET at the outer level of your INSERT or REPLACE query, you must set PARTITIONED BY to ALL or ALL TIME.

The following ISO 8601 periods are supported for `TIME_FLOOR`:

- PT1S
- PT1M
- PT5M
- PT10M
- PT15M
- PT30M
- PT1H
- PT6H
- P1D
- P1W
- P1M
- P3M
- P1Y

For more information about partitioning, see [Partitioning](concepts.md#partitioning).

### `CLUSTERED BY`

The `CLUSTERED BY <column list>` clause is optional for [INSERT](#insert) and [REPLACE](#replace). It accepts a list of
column names or expressions.

For more information about clustering, see [Clustering](concepts.md#clustering).

<a name="context"></a>

## Context parameters

In addition to the Druid SQL [context parameters](../querying/sql-query-context.md), the multi-stage query task engine accepts certain context parameters that are specific to it.

Use context parameters alongside your queries to customize the behavior of the query. If you're using the API, include the context parameters in the query context when you submit a query:

```json
{
  "query": "SELECT 1 + 1",
  "context": {
    "<key>": "<value>",
    "maxNumTasks": 3
  }
}
```

If you're using the web console, you can specify the context parameters through various UI options.

The following table lists the context parameters for the MSQ task engine:

| Parameter | Description | Default value |
|---|---|---|
| `maxNumTasks` | SELECT, INSERT, REPLACE<br /><br />The maximum total number of tasks to launch, including the controller task. The lowest possible value for this setting is 2: one controller and one worker. All tasks must be able to launch simultaneously. If they cannot, the query returns a `TaskStartTimeout` error code after approximately 10 minutes.<br /><br />May also be provided as `numTasks`. If both are present, `maxNumTasks` takes priority.| 2 |
| `taskAssignment` | SELECT, INSERT, REPLACE<br /><br />Determines how many tasks to use. Possible values include: <ul><li>`max`: Uses as many tasks as possible, up to `maxNumTasks`.</li><li>`auto`: When file sizes can be determined through directory listing (for example: local files, S3, GCS, HDFS) uses as few tasks as possible without exceeding 10 GiB or 10,000 files per task, unless exceeding these limits is necessary to stay within `maxNumTasks`. When file sizes cannot be determined through directory listing (for example: http), behaves the same as `max`.</li></ul> | `max` |
| `finalizeAggregations` | SELECT, INSERT, REPLACE<br /><br />Determines the type of aggregation to return. If true, Druid finalizes the results of complex aggregations that directly appear in query results. If false, Druid returns the aggregation's intermediate type rather than finalized type. This parameter is useful during ingestion, where it enables storing sketches directly in Druid tables. For more information about aggregations, see [SQL aggregation functions](../querying/sql-aggregations.md). | true |
| `rowsInMemory` | INSERT or REPLACE<br /><br />Maximum number of rows to store in memory at once before flushing to disk during the segment generation process. Ignored for non-INSERT queries. In most cases, use the default value. You may need to override the default if you run into one of the [known issues](./known-issues.md) around memory usage. | 100,000 |
| `segmentSortOrder` | INSERT or REPLACE<br /><br />Normally, Druid sorts rows in individual segments using `__time` first, followed by the [CLUSTERED BY](#clustered-by) clause. When you set `segmentSortOrder`, Druid sorts rows in segments using this column list first, followed by the CLUSTERED BY order.<br /><br />You provide the column list as comma-separated values or as a JSON array in string form. If your query includes `__time`, then this list must begin with `__time`. For example, consider an INSERT query that uses `CLUSTERED BY country` and has `segmentSortOrder` set to `__time,city`. Within each time chunk, Druid assigns rows to segments based on `country`, and then within each of those segments, Druid sorts those rows by `__time` first, then `city`, then `country`. | empty list |
| `maxParseExceptions`| SELECT, INSERT, REPLACE<br /><br />Maximum number of parse exceptions that are ignored while executing the query before it stops with `TooManyWarningsFault`. To ignore all the parse exceptions, set the value to -1.| 0 |
| `rowsPerSegment` | INSERT or REPLACE<br /><br />The number of rows per segment to target. The actual number of rows per segment may be somewhat higher or lower than this number. In most cases, use the default. For general information about sizing rows per segment, see [Segment Size Optimization](../operations/segment-optimization.md). | 3,000,000 |
| `indexSpec` | INSERT or REPLACE<br /><br />An [`indexSpec`](../ingestion/ingestion-spec.md#indexspec) to use when generating segments. May be a JSON string or object. See [Front coding](../ingestion/ingestion-spec.md#front-coding) for details on configuring an `indexSpec` with front coding. | See [`indexSpec`](../ingestion/ingestion-spec.md#indexspec). |
| `clusterStatisticsMergeMode` | Whether to use parallel or sequential mode for merging of the worker sketches. Can be `PARALLEL`, `SEQUENTIAL` or `AUTO`. See [Sketch Merging Mode](#sketch-merging-mode) for more information. | `AUTO` |

## Sketch Merging Mode
This section details the advantages and performance of various Cluster By Statistics Merge Modes.

If a query requires key statistics to generate partition boundaries, key statistics are gathered by the workers while
reading rows from the datasource. These statistics must be transferred to the controller to be merged together.
`clusterStatisticsMergeMode` configures the way in which this happens.

`PARALLEL` mode fetches the key statistics for all time chunks from all workers together and the controller then downsamples
the sketch if it does not fit in memory. This is faster than `SEQUENTIAL` mode as there is less over head in fetching sketches
for all time chunks together. This is good for small sketches which won't be downsampled even if merged together or if
accuracy in segment sizing for the ingestion is not very important.

`SEQUENTIAL` mode fetches the sketches in ascending order of time and generates the partition boundaries for one time
chunk at a time. This gives more working memory to the controller for merging sketches, which results in less
downsampling and thus, more accuracy. There is, however, a time overhead on fetching sketches in sequential order. This is
good for cases where accuracy is important.

`AUTO` mode tries to find the best approach based on number of workers and size of input rows. If there are more
than 100 workers or if the combined sketch size among all workers is more than 1GB, `SEQUENTIAL` is chosen, otherwise,
`PARALLEL` is chosen.

## Durable Storage

This section enumerates the advantages and performance implications of enabling durable storage while executing MSQ tasks.

To prevent durable storage from getting filled up with temporary files in case the tasks fail to clean them up, a periodic
cleaner can be scheduled to clean the directories corresponding to which there isn't a controller task running. It utilizes
the storage connector to work upon the durable storage. The durable storage location should only be utilized to store the output
for cluster's MSQ tasks. If the location contains other files or directories, then they will get cleaned up as well.
Following table lists the properties that can be set to control the behavior of the durable storage of the cluster.

|Parameter          |Default                                 | Description          |
|-------------------|----------------------------------------|----------------------|
|`druid.msq.intermediate.storage.enable` | true | Whether to enable durable storage for the cluster |
|`druid.msq.intermediate.storage.cleaner.enabled`| false | Whether durable storage cleaner should be enabled for the cluster. This should be set on the overlord|
|`druid.msq.intermediate.storage.cleaner.delaySeconds`| 86400 | The delay (in seconds) after the last run post which the durable storage cleaner would clean the outputs. This should be set on the overlord |

## Limits

Knowing the limits for the MSQ task engine can help you troubleshoot any [errors](#error-codes) that you encounter. Many of the errors occur as a result of reaching a limit.

The following table lists query limits:

| Limit | Value | Error if exceeded |
|---|---|---|
| Size of an individual row written to a frame. Row size when written to a frame may differ from the original row size. | 1 MB | [`RowTooLarge`](#error_RowTooLarge) |
| Number of segment-granular time chunks encountered during ingestion. | 5,000 | [`TooManyBuckets`](#error_TooManyBuckets) |
| Number of input files/segments per worker. | 10,000 | [`TooManyInputFiles`](#error_TooManyInputFiles) |
| Number of output partitions for any one stage. Number of segments generated during ingestion. |25,000 | [`TooManyPartitions`](#error_TooManyPartitions) |
| Number of output columns for any one stage. | 2,000 | [`TooManyColumns`](#error_TooManyColumns) |
| Number of cluster by columns that can appear in a stage | 1,500 | [`TooManyClusteredByColumns`](#error_TooManyClusteredByColumns) |
| Number of workers for any one stage. | Hard limit is 1,000. Memory-dependent soft limit may be lower. | [`TooManyWorkers`](#error_TooManyWorkers) |
| Maximum memory occupied by broadcasted tables. | 30% of each [processor memory bundle](concepts.md#memory-usage). | [`BroadcastTablesTooLarge`](#error_BroadcastTablesTooLarge) |

<a name="errors"></a>

## Error codes

The following table describes error codes you may encounter in the `multiStageQuery.payload.status.errorReport.error.errorCode` field:

| Code | Meaning | Additional fields |
|---|---|---|
| <a name="error_BroadcastTablesTooLarge">`BroadcastTablesTooLarge`</a> | The size of the broadcast tables used in the right hand side of the join exceeded the memory reserved for them in a worker task.<br /><br />Try increasing the peon memory or reducing the size of the broadcast tables. | `maxBroadcastTablesSize`: Memory reserved for the broadcast tables, measured in bytes. |
| <a name="error_Canceled">`Canceled`</a> | The query was canceled. Common reasons for cancellation:<br /><br /><ul><li>User-initiated shutdown of the controller task via the `/druid/indexer/v1/task/{taskId}/shutdown` API.</li><li>Restart or failure of the server process that was running the controller task.</li></ul>| |
| <a name="error_CannotParseExternalData">`CannotParseExternalData`</a> | A worker task could not parse data from an external datasource. | `errorMessage`: More details on why parsing failed. |
| <a name="error_ColumnNameRestricted">`ColumnNameRestricted`</a> | The query uses a restricted column name. | `columnName`: The restricted column name. |
| <a name="error_ColumnTypeNotSupported">`ColumnTypeNotSupported`</a> | The column type is not supported. This can be because:<br /> <br /><ul><li>Support for writing or reading from a particular column type is not supported.</li><li>The query attempted to use a column type that is not supported by the frame format. This occurs with ARRAY types, which are not yet implemented for frames.</li></ul> | `columnName`: The column name with an unsupported type.<br /> <br />`columnType`: The unknown column type. |
| <a name="error_InsertCannotAllocateSegment">`InsertCannotAllocateSegment`</a> | The controller task could not allocate a new segment ID due to conflict with existing segments or pending segments. Common reasons for such conflicts:<br /> <br /><ul><li>Attempting to mix different granularities in the same intervals of the same datasource.</li><li>Prior ingestions that used non-extendable shard specs.</li></ul>| `dataSource`<br /> <br />`interval`: The interval for the attempted new segment allocation. |
| <a name="error_InsertCannotBeEmpty">`InsertCannotBeEmpty`</a> | An INSERT or REPLACE query did not generate any output rows in a situation where output rows are required for success. This can happen for INSERT or REPLACE queries with `PARTITIONED BY` set to something other than `ALL` or `ALL TIME`. | `dataSource` |
| <a name="error_InsertCannotOrderByDescending">`InsertCannotOrderByDescending`</a> | An INSERT query contained a `CLUSTERED BY` expression in descending order. Druid's segment generation code only supports ascending order. | `columnName` |
| <a name="error_InsertCannotReplaceExistingSegment">`InsertCannotReplaceExistingSegment`</a> | A REPLACE query cannot proceed because an existing segment partially overlaps those bounds, and the portion within the bounds is not fully overshadowed by query results. <br /> <br />There are two ways to address this without modifying your query:<ul><li>Shrink the OVERLAP filter to match the query results.</li><li>Expand the OVERLAP filter to fully contain the existing segment.</li></ul>| `segmentId`: The existing segment <br />
| <a name="error_InsertLockPreempted">`InsertLockPreempted`</a> | An INSERT or REPLACE query was canceled by a higher-priority ingestion job, such as a real-time ingestion task. | |
| <a name="error_InsertTimeNull">`InsertTimeNull`</a> | An INSERT or REPLACE query encountered a null timestamp in the `__time` field.<br /><br />This can happen due to using an expression like `TIME_PARSE(timestamp) AS __time` with a timestamp that cannot be parsed. (TIME_PARSE returns null when it cannot parse a timestamp.) In this case, try parsing your timestamps using a different function or pattern.<br /><br />If your timestamps may genuinely be null, consider using COALESCE to provide a default value. One option is CURRENT_TIMESTAMP, which represents the start time of the job. |
| <a name="error_InsertTimeOutOfBounds">`InsertTimeOutOfBounds`</a> | A REPLACE query generated a timestamp outside the bounds of the TIMESTAMP parameter for your OVERWRITE WHERE clause.<br /> <br />To avoid this error, verify that the you specified is valid. | `interval`: time chunk interval corresponding to the out-of-bounds timestamp |
| <a name="error_InvalidNullByte">`InvalidNullByte`</a> | A string column included a null byte. Null bytes in strings are not permitted. | `column`: The column that included the null byte |
| <a name="error_QueryNotSupported">`QueryNotSupported`</a> | QueryKit could not translate the provided native query to a multi-stage query.<br /> <br />This can happen if the query uses features that aren't supported, like GROUPING SETS. | |
| <a name="error_RowTooLarge">`RowTooLarge`</a> | The query tried to process a row that was too large to write to a single frame. See the [Limits](#limits) table for specific limits on frame size. Note that the effective maximum row size is smaller than the maximum frame size due to alignment considerations during frame writing. | `maxFrameSize`: The limit on the frame size. |
| <a name="error_TaskStartTimeout">`TaskStartTimeout`</a> | Unable to launch all the worker tasks in time. <br /> <br />There might be insufficient available slots to start all the worker tasks simultaneously.<br /> <br /> Try splitting up the query into smaller chunks with lesser `maxNumTasks` number. Another option is to increase capacity. | `numTasks`: The number of tasks attempted to launch. |
| <a name="error_TooManyBuckets">`TooManyBuckets`</a> | Exceeded the maximum number of partition buckets for a stage (5,000 partition buckets).<br />< br />Partition buckets are created for each [`PARTITIONED BY`](#partitioned-by) time chunk for INSERT and REPLACE queries. The most common reason for this error is that your `PARTITIONED BY` is too narrow relative to your data. | `maxBuckets`: The limit on partition buckets. |
| <a name="error_TooManyInputFiles">`TooManyInputFiles`</a> | Exceeded the maximum number of input files or segments per worker (10,000 files or segments).<br /><br />If you encounter this limit, consider adding more workers, or breaking up your query into smaller queries that process fewer files or segments per query. | `numInputFiles`: The total number of input files/segments for the stage.<br /><br />`maxInputFiles`: The maximum number of input files/segments per worker per stage.<br /><br />`minNumWorker`: The minimum number of workers required for a successful run. |
| <a name="error_TooManyPartitions">`TooManyPartitions`</a> | Exceeded the maximum number of partitions for a stage (25,000 partitions).<br /><br />This can occur with INSERT or REPLACE statements that generate large numbers of segments, since each segment is associated with a partition. If you encounter this limit, consider breaking up your INSERT or REPLACE statement into smaller statements that process less data per statement. | `maxPartitions`: The limit on partitions which was exceeded |
| <a name="error_TooManyClusteredByColumns">`TooManyClusteredByColumns`</a>  | Exceeded the maximum number of clustering columns for a stage (1,500 columns).<br /><br />This can occur with `CLUSTERED BY`, `ORDER BY`, or `GROUP BY` with a large number of columns. | `numColumns`: The number of columns requested.<br /><br />`maxColumns`: The limit on columns which was exceeded.`stage`: The stage number exceeding the limit<br /><br /> |
| <a name="error_TooManyColumns">`TooManyColumns`</a> | Exceeded the maximum number of columns for a stage (2,000 columns). | `numColumns`: The number of columns requested.<br /><br />`maxColumns`: The limit on columns which was exceeded. |
| <a name="error_TooManyWarnings">`TooManyWarnings`</a> | Exceeded the maximum allowed number of warnings of a particular type. | `rootErrorCode`: The error code corresponding to the exception that exceeded the required limit. <br /><br />`maxWarnings`: Maximum number of warnings that are allowed for the corresponding `rootErrorCode`. |
| <a name="error_TooManyWorkers">`TooManyWorkers`</a> | Exceeded the maximum number of simultaneously-running workers. See the [Limits](#limits) table for more details. | `workers`: The number of simultaneously running workers that exceeded a hard or soft limit. This may be larger than the number of workers in any one stage if multiple stages are running simultaneously. <br /><br />`maxWorkers`: The hard or soft limit on workers that was exceeded. If this is lower than the hard limit (1,000 workers), then you can increase the limit by adding more memory to each task. |
| <a name="error_NotEnoughMemory">`NotEnoughMemory`</a> | Insufficient memory to launch a stage. | `serverMemory`: The amount of memory available to a single process.<br /><br />`serverWorkers`: The number of workers running in a single process.<br /><br />`serverThreads`: The number of threads in a single process. |
| <a name="error_WorkerFailed">`WorkerFailed`</a> | A worker task failed unexpectedly. | `errorMsg`<br /><br />`workerTaskId`: The ID of the worker task. |
| <a name="error_WorkerRpcFailed">`WorkerRpcFailed`</a> | A remote procedure call to a worker task failed and could not recover. | `workerTaskId`: the id of the worker task |
| <a name="error_UnknownError">`UnknownError`</a> | All other errors. | `message` |<|MERGE_RESOLUTION|>--- conflicted
+++ resolved
@@ -32,11 +32,7 @@
 This topic is a reference guide for the multi-stage query architecture in Apache Druid. For examples of real-world
 usage, refer to the [Examples](examples.md) page.
 
-<<<<<<< HEAD
 ### `EXTERN` Function
-=======
-### `EXTERN`
->>>>>>> 7002ecd3
 
 Use the `EXTERN` function to read external data.
 
@@ -62,26 +58,17 @@
 
 For more information, see [Read external data with EXTERN](concepts.md#extern).
 
-<<<<<<< HEAD
 ### `HTTP`, `INLINE`, `LOCALFILES` and `S3` Functions
-=======
-### `HTTP`, `INLINE` and `LOCALFILES`
->>>>>>> 7002ecd3
 
 While `EXTERN` allows you to specify an external table using JSON, other table functions allow you
 describe the external table using SQL syntax. Each function works for one specific kind of input
 source. You provide properties using SQL named arguments. The row signature is given using the
-<<<<<<< HEAD
 Druid SQL `EXTEND` keyword using SQL syntax and types.
 
 The set of table functions and formats is preliminary in this release.
 
 Function format:
 
-=======
-Druid SQL `EXTEND` keyword using SQL syntax and types. Function format:
-
->>>>>>> 7002ecd3
 ```sql
 SELECT
  <column>
@@ -89,17 +76,12 @@
   http(
     userName => 'bob',
     password => 'secret',
-<<<<<<< HEAD
     uris => ARRAY['http:example.com/foo.csv', 'http:example.com/bar.csv'],
-=======
-    uris => 'http:foo.com/bar.csv',
->>>>>>> 7002ecd3
     format => 'csv'
     )
   ) EXTEND (x VARCHAR, y VARCHAR, z BIGINT)
 ```
 
-<<<<<<< HEAD
 For each function, you provide:
 
 * The function name indicates the kind of input source: `http`, `inline` or `localfiles`.
@@ -107,8 +89,6 @@
 * A `format` argument to indicate the desired input format.
 * Additional arguments required for the selected format type.
 
-=======
->>>>>>> 7002ecd3
 Note that the `EXTEND` keyword is optional. The following is equally valid (and perhaps
 more convenient):
 
@@ -119,7 +99,6 @@
   http(
     userName => 'bob',
     password => 'secret',
-<<<<<<< HEAD
     uris => ARRAY['http:example.com/foo.csv', 'http:example.com/bar.csv'],
     format => 'csv'
     )
@@ -147,15 +126,11 @@
     userName => 'bob',
     password => 'secret',
     uris => ?,
-=======
-    uris => 'http:foo.com/bar.csv',
->>>>>>> 7002ecd3
     format => 'csv'
     )
   ) (x VARCHAR, y VARCHAR, z BIGINT)
 ```
 
-<<<<<<< HEAD
 Provide the list of URIs (in this case) as a query parameter in each ingest. Doing
 so is simpler than writing a script to insert the array into the SQL text.
 
@@ -350,93 +325,6 @@
 The `json` format selects the
 [JSON input format](../ingestion/data-formats.html#json).
 The JSON format accepts no additional parameters.
-=======
-
-The set of table functions and formats is preliminary in this release.
-
-#### `HTTP`
-
-The `HTTP` table function represents the `HttpInputSource` class in Druid which allows you to
-read from an HTTP server. The function accepts the following arguments:
-
-| Name | Description | JSON equivalent | Required |
-| ---- | ----------- | --------------- | -------- |
-| `userName` | Basic authentication user name | `httpAuthenticationUsername` | No |
-| `password` | Basic authentication password | `httpAuthenticationPassword` | No |
-| `passwordEnvVar` | Environment variable that contains the basic authentication password| `httpAuthenticationPassword` | No |
-| `uris` | Comma-separated list of URIs to read. | `uris` | Yes |
-
-#### `INLINE`
-
-The `INLINE` table function represents the `InlineInputSource` class in Druid which provides
-data directly in the table function. The function accepts the following arguments:
-
-| Name | Description | JSON equivalent | Required |
-| ---- | ----------- | --------------- | -------- |
-| `data` | Text lines of inline data. Separate lines with a newline. | `data` | Yes |
-
-#### `LOCALFILES`
-
-The `LOCALFILES` table function represents the `LocalInputSource` class in Druid which reads
-files from the file system of the node running Druid. This is most useful for single-node
-installations. The function accepts the following arguments:
-
-| Name | Description | JSON equivalent | Required |
-| ---- | ----------- | --------------- | -------- |
-| `baseDir` | Directory to read from. | `baseDir` | No |
-| `filter` | Filter pattern to read. Example: `*.csv`. | `filter` | No |
-| `files` | Comma-separated list of files to read. | `files` | No |
-
-You must either provide the `baseDir` or the list of `files`. You can provide both, in which case
-the files are assumed relative to the `baseDir`. If you provide a `filter`, you must provide the
-`baseDir`.
-
-Note that, due to [Issue #13359](https://github.com/apache/druid/issues/13359), the functionality
-described above is broken. Until that issue is resolved, you must provide one or more absolute
-file paths in the `files` property and the other two properties are unavailable.
-
-#### Table Function Format
-
-Each of the table functions above requires that you specify a format.
-
-| Name | Description | JSON equivalent | Required |
-| ---- | ----------- | --------------- | -------- |
-| `format` | The input format, using the same names as for `EXTERN`. | `inputFormat.type` | Yes |
-
-#### CSV Format
-
-Use the `csv` format to read from CSV. This choice selects the Druid `CsvInputFormat` class.
-
-| Name | Description | JSON equivalent | Required |
-| ---- | ----------- | --------------- | -------- |
-| `listDelimiter` | The delimiter to use for fields that represent a list of strings. | `listDelimiter` | No |
-| `skipRows` | The number of rows to skip at the start of the file. Default is 0. | `skipHeaderRows` | No |
-
-MSQ does not have the ability to infer schema from a CSV, file, so the `findColumnsFromHeader` property
-is unavailable. Instead, Columns are given using the `EXTEND` syntax described above.
-
-#### Delimited Text Format
-
-Use the `tsv` format to read from an arbitrary delimited (CSV-like) file such as tab-delimited,
-pipe-delimited, etc. This choice selects the Druid `DelimitedInputFormat` class.
-
-| Name | Description | JSON equivalent | Required |
-| ---- | ----------- | --------------- | -------- |
-| `delimiter` | The delimiter which separates fields. | `delimiter` | Yes |
-| `listDelimiter` | The delimiter to use for fields that represent a list of strings. | `listDelimiter` | No |
-| `skipRows` | The number of rows to skip at the start of the file. Default is 0. | `skipHeaderRows` | No |
-
-As noted above, MSQ cannot infer schema using headers. Use `EXTEND` instead.
-
-#### JSON Format
-
-Use the `json` format to read from a JSON input source. This choice selects the Druid `JsonInputFormat` class.
-
-| Name | Description | JSON equivalent | Required |
-| ---- | ----------- | --------------- | -------- |
-| `keepNulls` | Whether to keep null values. Defaults to `false`. | `keepNullColumns` | No |
-
->>>>>>> 7002ecd3
 
 ### `INSERT`
 
