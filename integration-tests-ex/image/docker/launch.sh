--- conflicted
+++ resolved
@@ -44,36 +44,22 @@
 if [ -n "$druid_extensions_loadList" ]; then
 	echo "Using the provided druid_extensions_loadList=$druid_extensions_loadList"
 else
-<<<<<<< HEAD
-	echo $druid_standard_loadList | tr "," "\n" > /tmp/extns
-	if [ -n "$druid_test_loadList" ]; then
-		echo $druid_test_loadList | tr "," "\n" >> /tmp/extns
-=======
 	mkdir -p /tmp/conf
 	EXTNS_FILE=/tmp/conf/extns
 	echo $druid_standard_loadList | tr "," "\n" > $EXTNS_FILE
 	if [ -n "$druid_test_loadList" ]; then
 		echo $druid_test_loadList | tr "," "\n" >> $EXTNS_FILE
->>>>>>> dafb13d8
 	fi
 	druid_extensions_loadList="["
 	delim=""
 	while read -r line; do
 	  	druid_extensions_loadList="$druid_extensions_loadList$delim\"$line\""
 	  	delim=","
-<<<<<<< HEAD
-	done < /tmp/extns
-	druid_extensions_loadList="${druid_extensions_loadList}]"
-	unset druid_standard_loadList
-	unset druid_test_loadList
-	rm /tmp/extns
-=======
 	done < $EXTNS_FILE
 	export druid_extensions_loadList="${druid_extensions_loadList}]"
 	unset druid_standard_loadList
 	unset druid_test_loadList
 	rm $EXTNS_FILE
->>>>>>> dafb13d8
 	echo "Effective druid_extensions_loadList=$druid_extensions_loadList"
 fi
 
